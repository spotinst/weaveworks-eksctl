{
  "$ref": "#/definitions/ClusterConfig",
  "type": "object",
  "$schema": "http://json-schema-org/draft-07/schema#",
  "definitions": {
    "ClusterCloudWatch": {
      "properties": {
        "clusterLogging": {
          "$ref": "#/definitions/ClusterCloudWatchLogging"
        }
      },
      "preferredOrder": [
        "clusterLogging"
      ],
      "additionalProperties": false,
      "description": "contains config parameters related to CloudWatch",
      "x-intellij-html-description": "contains config parameters related to CloudWatch"
    },
    "ClusterCloudWatchLogging": {
      "properties": {
        "enableTypes": {
          "items": {
            "type": "string",
            "enum": [
              "api",
              "audit",
              "authenticator",
              "controllerManager",
              "scheduler"
            ]
          },
          "type": "array",
          "description": "Types of logging to enable (see [CloudWatch docs](/usage/cloudwatch-cluster-logging/#clusterconfig-examples)). Valid entries are: `\"api\"`, `\"audit\"`, `\"authenticator\"`, `\"controllerManager\"`, `\"scheduler\"`.",
          "x-intellij-html-description": "Types of logging to enable (see <a href=\"/usage/cloudwatch-cluster-logging/#clusterconfig-examples\">CloudWatch docs</a>). Valid entries are: <code>&quot;api&quot;</code>, <code>&quot;audit&quot;</code>, <code>&quot;authenticator&quot;</code>, <code>&quot;controllerManager&quot;</code>, <code>&quot;scheduler&quot;</code>."
        }
      },
      "preferredOrder": [
        "enableTypes"
      ],
      "additionalProperties": false,
      "description": "container config parameters related to cluster logging",
      "x-intellij-html-description": "container config parameters related to cluster logging"
    },
    "ClusterConfig": {
      "required": [
        "metadata",
        "kind",
        "apiVersion"
      ],
      "properties": {
        "apiVersion": {
          "type": "string",
          "enum": [
            "eksctl.io/v1alpha5"
          ]
        },
        "availabilityZones": {
          "items": {
            "type": "string"
          },
          "type": "array"
        },
        "cloudWatch": {
          "$ref": "#/definitions/ClusterCloudWatch",
          "description": "See [CloudWatch support](/usage/cloudwatch-cluster-logging/)",
          "x-intellij-html-description": "See <a href=\"/usage/cloudwatch-cluster-logging/\">CloudWatch support</a>"
        },
        "fargateProfiles": {
          "items": {
            "$ref": "#/definitions/FargateProfile"
          },
          "type": "array"
        },
        "git": {
          "$ref": "#/definitions/Git"
        },
        "iam": {
          "$ref": "#/definitions/ClusterIAM"
        },
        "kind": {
          "type": "string",
          "enum": [
            "ClusterConfig"
          ]
        },
        "managedNodeGroups": {
          "items": {
            "$ref": "#/definitions/ManagedNodeGroup"
          },
          "type": "array",
          "description": "See [Nodegroups usage](/usage/managing-nodegroups) and [managed nodegroups](/usage/eks-managed-nodes/)",
          "x-intellij-html-description": "See <a href=\"/usage/managing-nodegroups\">Nodegroups usage</a> and <a href=\"/usage/eks-managed-nodes/\">managed nodegroups</a>"
        },
        "metadata": {
          "$ref": "#/definitions/ClusterMeta"
        },
        "nodeGroups": {
          "items": {
            "$ref": "#/definitions/NodeGroup"
          },
          "type": "array",
          "description": "For information and examples see [nodegroups](/usage/managing-nodegroups)",
          "x-intellij-html-description": "For information and examples see <a href=\"/usage/managing-nodegroups\">nodegroups</a>"
        },
        "privateCluster": {
          "$ref": "#/definitions/PrivateCluster",
          "description": "allows configuring a fully-private cluster in which no node has outbound internet access, and private access to AWS services is enabled via VPC endpoints",
          "x-intellij-html-description": "allows configuring a fully-private cluster in which no node has outbound internet access, and private access to AWS services is enabled via VPC endpoints"
        },
        "secretsEncryption": {
          "$ref": "#/definitions/SecretsEncryption"
        },
        "status": {
          "$ref": "#/definitions/ClusterStatus"
        },
        "vpc": {
          "$ref": "#/definitions/ClusterVPC"
        }
      },
      "preferredOrder": [
        "kind",
        "apiVersion",
        "metadata",
        "iam",
        "vpc",
        "privateCluster",
        "nodeGroups",
        "managedNodeGroups",
        "fargateProfiles",
        "availabilityZones",
        "cloudWatch",
        "secretsEncryption",
        "status",
        "git"
      ],
      "additionalProperties": false,
      "description": "a simple config, to be replaced with Cluster API",
      "x-intellij-html-description": "a simple config, to be replaced with Cluster API"
    },
    "ClusterEndpoints": {
      "properties": {
        "privateAccess": {
          "type": "boolean"
        },
        "publicAccess": {
          "type": "boolean"
        }
      },
      "preferredOrder": [
        "privateAccess",
        "publicAccess"
      ],
      "additionalProperties": false,
      "description": "holds cluster api server endpoint access information",
      "x-intellij-html-description": "holds cluster api server endpoint access information"
    },
    "ClusterIAM": {
      "properties": {
        "fargatePodExecutionRoleARN": {
          "type": "string",
          "description": "role used by pods to access AWS APIs. This role is added to the Kubernetes RBAC for authorization. See [Pod Execution Role](https://docs.aws.amazon.com/eks/latest/userguide/pod-execution-role.html)",
          "x-intellij-html-description": "role used by pods to access AWS APIs. This role is added to the Kubernetes RBAC for authorization. See <a href=\"https://docs.aws.amazon.com/eks/latest/userguide/pod-execution-role.html\">Pod Execution Role</a>"
        },
        "fargatePodExecutionRolePermissionsBoundary": {
          "type": "string",
          "description": "permissions boundary for the fargate pod execution role`. See [EKS Fargate Support](/usage/fargate-support/)",
          "x-intellij-html-description": "permissions boundary for the fargate pod execution role`. See <a href=\"/usage/fargate-support/\">EKS Fargate Support</a>"
        },
        "serviceAccounts": {
          "items": {
            "$ref": "#/definitions/ClusterIAMServiceAccount"
          },
          "type": "array",
          "description": "service accounts to create in the cluster. See [IAM Service Accounts](/iamserviceaccounts/#usage-with-config-files)",
          "x-intellij-html-description": "service accounts to create in the cluster. See <a href=\"/iamserviceaccounts/#usage-with-config-files\">IAM Service Accounts</a>"
        },
        "serviceRoleARN": {
          "type": "string"
        },
        "serviceRolePermissionsBoundary": {
          "type": "string",
          "description": "permissions boundary for all identity-based entities created by eksctl. See [AWS Permission Boundary](https://docs.aws.amazon.com/IAM/latest/UserGuide/access_policies_boundaries.html)",
          "x-intellij-html-description": "permissions boundary for all identity-based entities created by eksctl. See <a href=\"https://docs.aws.amazon.com/IAM/latest/UserGuide/access_policies_boundaries.html\">AWS Permission Boundary</a>"
        },
        "withOIDC": {
          "type": "boolean",
          "description": "enables the IAM OIDC provider",
          "x-intellij-html-description": "enables the IAM OIDC provider"
        }
      },
      "preferredOrder": [
        "serviceRoleARN",
        "serviceRolePermissionsBoundary",
        "fargatePodExecutionRoleARN",
        "fargatePodExecutionRolePermissionsBoundary",
        "withOIDC",
        "serviceAccounts"
      ],
      "additionalProperties": false,
      "description": "holds all IAM attributes of a cluster",
      "x-intellij-html-description": "holds all IAM attributes of a cluster"
    },
    "ClusterIAMServiceAccount": {
      "properties": {
        "annotations": {
          "additionalProperties": {
            "type": "string"
          },
          "type": "object",
          "default": "{}"
        },
        "attachPolicy": {
          "$ref": "#/definitions/InlineDocument",
          "description": "holds a policy document to attach to this service account",
          "x-intellij-html-description": "holds a policy document to attach to this service account"
        },
        "attachPolicyARNs": {
          "items": {
            "type": "string"
          },
          "type": "array",
          "description": "list of ARNs of the IAM policies to attach",
          "x-intellij-html-description": "list of ARNs of the IAM policies to attach"
        },
        "labels": {
          "additionalProperties": {
            "type": "string"
          },
          "type": "object",
          "default": "{}"
        },
        "name": {
          "type": "string"
        },
        "namespace": {
          "type": "string"
        },
        "permissionsBoundary": {
          "type": "string",
          "description": "ARN of the permissions boundary to associate with the service account",
          "x-intellij-html-description": "ARN of the permissions boundary to associate with the service account"
        },
        "status": {
          "$ref": "#/definitions/ClusterIAMServiceAccountStatus"
        },
        "tags": {
          "additionalProperties": {
            "type": "string"
          },
          "type": "object",
          "description": "AWS tags for the service account",
          "x-intellij-html-description": "AWS tags for the service account",
          "default": "{}"
        }
      },
      "preferredOrder": [
        "name",
        "namespace",
        "labels",
        "annotations",
        "attachPolicyARNs",
        "attachPolicy",
        "permissionsBoundary",
        "status",
        "tags"
      ],
      "additionalProperties": false,
      "description": "holds an IAM service account metadata and configuration",
      "x-intellij-html-description": "holds an IAM service account metadata and configuration"
    },
    "ClusterIAMServiceAccountStatus": {
      "properties": {
        "roleARN": {
          "type": "string"
        }
      },
      "preferredOrder": [
        "roleARN"
      ],
      "additionalProperties": false,
      "description": "holds status of the IAM service account",
      "x-intellij-html-description": "holds status of the IAM service account"
    },
    "ClusterMeta": {
      "required": [
        "name",
        "region"
      ],
      "properties": {
        "name": {
          "type": "string"
        },
        "region": {
          "type": "string"
        },
        "tags": {
          "additionalProperties": {
            "type": "string"
          },
          "type": "object",
          "default": "{}"
        },
        "version": {
          "type": "string",
          "description": "Valid variants are: `\"1.14\"`, `\"1.15\"`, `\"1.16\"`, `\"1.17\"` (default).",
          "x-intellij-html-description": "Valid variants are: <code>&quot;1.14&quot;</code>, <code>&quot;1.15&quot;</code>, <code>&quot;1.16&quot;</code>, <code>&quot;1.17&quot;</code> (default).",
          "default": "1.17",
          "enum": [
            "1.14",
            "1.15",
            "1.16",
            "1.17"
          ]
        }
      },
      "preferredOrder": [
        "name",
        "region",
        "version",
        "tags"
      ],
      "additionalProperties": false,
      "description": "contains general cluster information",
      "x-intellij-html-description": "contains general cluster information"
    },
    "ClusterNAT": {
      "properties": {
        "gateway": {
          "type": "string",
          "description": "Valid variants are: `\"HighlyAvailable\"` configures a highly available NAT gateway, `\"Single\"` configures a single NAT gateway (default), `\"Disable\"` disables NAT.",
          "x-intellij-html-description": "Valid variants are: <code>&quot;HighlyAvailable&quot;</code> configures a highly available NAT gateway, <code>&quot;Single&quot;</code> configures a single NAT gateway (default), <code>&quot;Disable&quot;</code> disables NAT.",
          "default": "Single",
          "enum": [
            "HighlyAvailable",
            "Single",
            "Disable"
          ]
        }
      },
      "preferredOrder": [
        "gateway"
      ],
      "additionalProperties": false,
      "description": "NAT config",
      "x-intellij-html-description": "NAT config"
    },
    "ClusterStatus": {
      "properties": {
        "arn": {
          "type": "string"
        },
        "certificateAuthorityData": {
          "items": {
            "type": "string",
            "contentEncoding": "base64"
          },
          "type": "array"
        },
        "endpoint": {
          "type": "string"
        },
        "stackName": {
          "type": "string"
        }
      },
      "preferredOrder": [
        "endpoint",
        "certificateAuthorityData",
        "arn",
        "stackName"
      ],
      "additionalProperties": false,
      "description": "hold read-only attributes of a cluster",
      "x-intellij-html-description": "hold read-only attributes of a cluster"
    },
    "ClusterSubnets": {
      "properties": {
        "private": {
          "additionalProperties": {
            "$ref": "#/definitions/Network"
          },
          "type": "object",
          "default": "{}"
        },
        "public": {
          "additionalProperties": {
            "$ref": "#/definitions/Network"
          },
          "type": "object",
          "default": "{}"
        }
      },
      "preferredOrder": [
        "private",
        "public"
      ],
      "additionalProperties": false,
      "description": "holds private and public subnets",
      "x-intellij-html-description": "holds private and public subnets"
    },
    "ClusterVPC": {
      "properties": {
        "autoAllocateIPv6": {
          "type": "boolean",
          "description": "AutoAllocateIPV6 requests an IPv6 CIDR block with /56 prefix for the VPC",
          "x-intellij-html-description": "AutoAllocateIPV6 requests an IPv6 CIDR block with /56 prefix for the VPC"
        },
        "cidr": {
          "$ref": "#/definitions/github.com|weaveworks|eksctl|pkg|utils|ipnet.IPNet"
        },
        "clusterEndpoints": {
          "$ref": "#/definitions/ClusterEndpoints",
          "description": "See [managing access to API](/usage/vpc-networking/#managing-access-to-the-kubernetes-api-server-endpoints)",
          "x-intellij-html-description": "See <a href=\"/usage/vpc-networking/#managing-access-to-the-kubernetes-api-server-endpoints\">managing access to API</a>"
        },
        "extraCIDRs": {
          "items": {
            "$ref": "#/definitions/github.com|weaveworks|eksctl|pkg|utils|ipnet.IPNet"
          },
          "type": "array",
          "description": "for additional CIDR associations, e.g. a CIDR for private subnets or any ad-hoc subnets",
          "x-intellij-html-description": "for additional CIDR associations, e.g. a CIDR for private subnets or any ad-hoc subnets"
        },
        "id": {
          "type": "string"
        },
        "nat": {
          "$ref": "#/definitions/ClusterNAT"
        },
        "publicAccessCIDRs": {
          "items": {
            "type": "string"
          },
          "type": "array",
          "description": "which CIDR blocks to allow access to public k8s API endpoint",
          "x-intellij-html-description": "which CIDR blocks to allow access to public k8s API endpoint"
        },
        "securityGroup": {
          "type": "string",
          "description": "for communication between control plane and nodes",
          "x-intellij-html-description": "for communication between control plane and nodes"
        },
        "sharedNodeSecurityGroup": {
          "type": "string",
          "description": "for pre-defined shared node SG",
          "x-intellij-html-description": "for pre-defined shared node SG"
        },
        "subnets": {
          "$ref": "#/definitions/ClusterSubnets",
          "description": "keyed by AZ for convenience. See [this example](/examples/reusing-iam-and-vpc/) as well as [using existing VPCs](/usage/vpc-networking/#use-existing-vpc-any-custom-configuration).",
          "x-intellij-html-description": "keyed by AZ for convenience. See <a href=\"/examples/reusing-iam-and-vpc/\">this example</a> as well as <a href=\"/usage/vpc-networking/#use-existing-vpc-any-custom-configuration\">using existing VPCs</a>."
        }
      },
      "preferredOrder": [
        "id",
        "cidr",
        "securityGroup",
        "subnets",
        "extraCIDRs",
        "sharedNodeSecurityGroup",
        "autoAllocateIPv6",
        "nat",
        "clusterEndpoints",
        "publicAccessCIDRs"
      ],
      "additionalProperties": false,
      "description": "holds global subnet and all child subnets",
      "x-intellij-html-description": "holds global subnet and all child subnets"
    },
    "FargateProfile": {
      "required": [
        "name"
      ],
      "properties": {
        "name": {
          "type": "string",
          "description": "of the Fargate profile.",
          "x-intellij-html-description": "of the Fargate profile."
        },
        "podExecutionRoleARN": {
          "type": "string",
          "description": "IAM role's ARN to use to run pods onto Fargate.",
          "x-intellij-html-description": "IAM role's ARN to use to run pods onto Fargate."
        },
        "selectors": {
          "items": {
            "$ref": "#/definitions/FargateProfileSelector"
          },
          "type": "array",
          "description": "define the rules to select workload to schedule onto Fargate.",
          "x-intellij-html-description": "define the rules to select workload to schedule onto Fargate."
        },
        "subnets": {
          "items": {
            "type": "string"
          },
          "type": "array",
          "description": "which Fargate should use to do network placement of the selected workload. If none provided, all subnets for the cluster will be used.",
          "x-intellij-html-description": "which Fargate should use to do network placement of the selected workload. If none provided, all subnets for the cluster will be used."
        },
        "tags": {
          "additionalProperties": {
            "type": "string"
          },
          "type": "object",
          "description": "Used to tag the AWS resources",
          "x-intellij-html-description": "Used to tag the AWS resources",
          "default": "{}"
        }
      },
      "preferredOrder": [
        "name",
        "podExecutionRoleARN",
        "selectors",
        "subnets",
        "tags"
      ],
      "additionalProperties": false,
      "description": "defines the settings used to schedule workload onto Fargate.",
      "x-intellij-html-description": "defines the settings used to schedule workload onto Fargate."
    },
    "FargateProfileSelector": {
      "required": [
        "namespace"
      ],
      "properties": {
        "labels": {
          "additionalProperties": {
            "type": "string"
          },
          "type": "object",
          "description": "Kubernetes label selectors to use to select workload.",
          "x-intellij-html-description": "Kubernetes label selectors to use to select workload.",
          "default": "{}"
        },
        "namespace": {
          "type": "string",
          "description": "Kubernetes namespace from which to select workload.",
          "x-intellij-html-description": "Kubernetes namespace from which to select workload."
        }
      },
      "preferredOrder": [
        "namespace",
        "labels"
      ],
      "additionalProperties": false,
      "description": "defines rules to select workload to schedule onto Fargate.",
      "x-intellij-html-description": "defines rules to select workload to schedule onto Fargate."
    },
    "Git": {
      "properties": {
        "bootstrapProfile": {
          "$ref": "#/definitions/Profile",
          "description": "[Installing a Quickstart profile](/usage/gitops/#installing-a-quickstart-profile-in-your-cluster)",
          "x-intellij-html-description": "<a href=\"/usage/gitops/#installing-a-quickstart-profile-in-your-cluster\">Installing a Quickstart profile</a>"
        },
        "operator": {
          "$ref": "#/definitions/Operator",
          "description": "[Enable Repo](/usage/gitops/#installing-flux)",
          "x-intellij-html-description": "<a href=\"/usage/gitops/#installing-flux\">Enable Repo</a>"
        },
        "repo": {
          "$ref": "#/definitions/Repo",
          "description": "[Enable Repo](/usage/gitops/#installing-flux)",
          "x-intellij-html-description": "<a href=\"/usage/gitops/#installing-flux\">Enable Repo</a>"
        }
      },
      "preferredOrder": [
        "repo",
        "operator",
        "bootstrapProfile"
      ],
      "additionalProperties": false,
      "description": "groups all configuration options related to enabling GitOps on a cluster and linking it to a Git repository. [Gitops Guide](/gitops-quickstart/)",
      "x-intellij-html-description": "groups all configuration options related to enabling GitOps on a cluster and linking it to a Git repository. <a href=\"/gitops-quickstart/\">Gitops Guide</a>"
    },
    "InlineDocument": {
      "additionalProperties": {},
      "type": "object",
      "description": "holds any arbitrary JSON/YAML documents, such as extra config parameters or IAM policies",
      "x-intellij-html-description": "holds any arbitrary JSON/YAML documents, such as extra config parameters or IAM policies",
      "default": "{}"
    },
    "LaunchTemplate": {
      "required": [
        "id"
      ],
      "properties": {
        "id": {
          "type": "string",
          "description": "Launch template ID",
          "x-intellij-html-description": "Launch template ID"
        },
        "version": {
          "type": "string",
          "description": "Launch template version Defaults to the default launch template version TODO support $Default, $Latest",
          "x-intellij-html-description": "Launch template version Defaults to the default launch template version TODO support $Default, $Latest"
        }
      },
      "preferredOrder": [
        "id",
        "version"
      ],
      "additionalProperties": false
    },
    "ManagedNodeGroup": {
      "required": [
        "name"
      ],
      "properties": {
        "ami": {
          "type": "string"
        },
        "amiFamily": {
          "type": "string",
          "description": "Specify [custom AMIs](/usage/custom-ami-support/), \"auto-ssm\", \"auto\", or \"static\"",
          "x-intellij-html-description": "Specify <a href=\"/usage/custom-ami-support/\">custom AMIs</a>, &quot;auto-ssm&quot;, &quot;auto&quot;, or &quot;static&quot;"
        },
        "availabilityZones": {
          "items": {
            "type": "string"
          },
          "type": "array",
          "description": "Limit [nodes to specific AZs](/usage/autoscaling/#zone-aware-auto-scaling)",
          "x-intellij-html-description": "Limit <a href=\"/usage/autoscaling/#zone-aware-auto-scaling\">nodes to specific AZs</a>"
        },
        "desiredCapacity": {
          "type": "integer"
        },
        "disableIMDSv1": {
          "type": "boolean",
          "description": "requires requests to the metadata service to use IMDSv2 tokens",
          "x-intellij-html-description": "requires requests to the metadata service to use IMDSv2 tokens",
          "default": false
        },
        "ebsOptimized": {
          "type": "boolean",
          "description": "enables [EBS optimization](https://docs.aws.amazon.com/AWSEC2/latest/UserGuide/ebs-optimized.html)",
          "x-intellij-html-description": "enables <a href=\"https://docs.aws.amazon.com/AWSEC2/latest/UserGuide/ebs-optimized.html\">EBS optimization</a>"
        },
        "iam": {
          "$ref": "#/definitions/NodeGroupIAM"
        },
        "instanceName": {
          "type": "string"
        },
        "instancePrefix": {
          "type": "string"
        },
        "instanceType": {
          "type": "string"
        },
        "labels": {
          "additionalProperties": {
            "type": "string"
          },
          "type": "object",
          "default": "{}"
        },
        "launchTemplate": {
          "$ref": "#/definitions/LaunchTemplate",
          "description": "specifies an existing launch template to use for the nodegroup",
          "x-intellij-html-description": "specifies an existing launch template to use for the nodegroup"
        },
        "maxPodsPerNode": {
          "type": "integer"
        },
        "maxSize": {
          "type": "integer"
        },
        "minSize": {
          "type": "integer"
        },
        "name": {
          "type": "string"
        },
        "overrideBootstrapCommand": {
          "type": "string",
          "description": "Override `eksctl`'s bootstrapping script",
          "x-intellij-html-description": "Override <code>eksctl</code>'s bootstrapping script"
        },
        "preBootstrapCommands": {
          "items": {
            "type": "string"
          },
          "type": "array",
          "description": "executed before bootstrapping instances to the cluster",
          "x-intellij-html-description": "executed before bootstrapping instances to the cluster"
        },
        "privateNetworking": {
          "type": "boolean",
          "description": "Enable [private networking](/usage/vpc-networking/#use-private-subnets-for-initial-nodegroup) for nodegroup",
          "x-intellij-html-description": "Enable <a href=\"/usage/vpc-networking/#use-private-subnets-for-initial-nodegroup\">private networking</a> for nodegroup",
          "default": "false"
        },
        "securityGroups": {
          "$ref": "#/definitions/NodeGroupSGs"
        },
        "ssh": {
          "$ref": "#/definitions/NodeGroupSSH",
          "description": "configures ssh access for this nodegroup",
          "x-intellij-html-description": "configures ssh access for this nodegroup"
        },
        "tags": {
          "additionalProperties": {
            "type": "string"
          },
          "type": "object",
          "default": "{}"
        },
        "volumeEncrypted": {
          "type": "boolean"
        },
        "volumeIOPS": {
          "type": "integer"
        },
        "volumeKmsKeyID": {
          "type": "string"
        },
        "volumeName": {
          "type": "string"
        },
        "volumeSize": {
          "type": "integer",
          "description": "gigabytes",
          "x-intellij-html-description": "gigabytes",
          "default": 80
        },
        "volumeType": {
          "type": "string",
          "description": "Valid variants are: `\"gp2\"` is General Purpose SSD (default), `\"io1\"` is Provisioned IOPS SSD, `\"sc1\"` is Throughput Optimized HDD, `\"st1\"` is Cold HDD.",
          "x-intellij-html-description": "Valid variants are: <code>&quot;gp2&quot;</code> is General Purpose SSD (default), <code>&quot;io1&quot;</code> is Provisioned IOPS SSD, <code>&quot;sc1&quot;</code> is Throughput Optimized HDD, <code>&quot;st1&quot;</code> is Cold HDD.",
          "default": "gp2",
          "enum": [
            "gp2",
            "io1",
            "sc1",
            "st1"
          ]
        }
      },
      "preferredOrder": [
        "name",
        "amiFamily",
        "instanceType",
        "availabilityZones",
        "instancePrefix",
        "instanceName",
        "desiredCapacity",
        "minSize",
        "maxSize",
        "volumeSize",
        "ssh",
        "labels",
        "privateNetworking",
        "tags",
        "iam",
        "ami",
        "securityGroups",
        "maxPodsPerNode",
        "ebsOptimized",
        "volumeType",
        "volumeName",
        "volumeEncrypted",
        "volumeKmsKeyID",
        "volumeIOPS",
        "preBootstrapCommands",
        "overrideBootstrapCommand",
        "disableIMDSv1",
        "launchTemplate"
      ],
      "additionalProperties": false,
      "description": "represents an EKS-managed nodegroup TODO Validate for unmapped fields and throw an error",
      "x-intellij-html-description": "represents an EKS-managed nodegroup TODO Validate for unmapped fields and throw an error"
    },
    "MetricsCollection": {
      "required": [
        "granularity"
      ],
      "properties": {
        "granularity": {
          "type": "string"
        },
        "metrics": {
          "items": {
            "type": "string"
          },
          "type": "array"
        }
      },
      "preferredOrder": [
        "granularity",
        "metrics"
      ],
      "additionalProperties": false,
      "description": "used by the scaling config, see [cloudformation docs](https://docs.aws.amazon.com/AWSCloudFormation/latest/UserGuide/aws-properties-as-metricscollection.html)",
      "x-intellij-html-description": "used by the scaling config, see <a href=\"https://docs.aws.amazon.com/AWSCloudFormation/latest/UserGuide/aws-properties-as-metricscollection.html\">cloudformation docs</a>"
    },
    "Network": {
      "properties": {
        "cidr": {
          "$ref": "#/definitions/github.com|weaveworks|eksctl|pkg|utils|ipnet.IPNet"
        },
        "id": {
          "type": "string"
        }
      },
      "preferredOrder": [
        "id",
        "cidr"
      ],
      "additionalProperties": false,
      "description": "holds ID and CIDR",
      "x-intellij-html-description": "holds ID and CIDR"
    },
    "NodeGroup": {
      "required": [
        "name"
      ],
      "properties": {
        "ami": {
          "type": "string"
        },
        "amiFamily": {
          "type": "string",
          "description": "Specify [custom AMIs](/usage/custom-ami-support/), \"auto-ssm\", \"auto\", or \"static\"",
          "x-intellij-html-description": "Specify <a href=\"/usage/custom-ami-support/\">custom AMIs</a>, &quot;auto-ssm&quot;, &quot;auto&quot;, or &quot;static&quot;"
        },
        "asgMetricsCollection": {
          "items": {
            "$ref": "#/definitions/MetricsCollection"
          },
          "type": "array"
        },
        "asgSuspendProcesses": {
          "items": {
            "type": "string"
          },
          "type": "array",
          "description": "See [relevant AWS docs](https://docs.aws.amazon.com/AWSCloudFormation/latest/UserGuide/aws-attribute-updatepolicy.html#cfn-attributes-updatepolicy-rollingupdate-suspendprocesses)",
          "x-intellij-html-description": "See <a href=\"https://docs.aws.amazon.com/AWSCloudFormation/latest/UserGuide/aws-attribute-updatepolicy.html#cfn-attributes-updatepolicy-rollingupdate-suspendprocesses\">relevant AWS docs</a>"
        },
        "availabilityZones": {
          "items": {
            "type": "string"
          },
          "type": "array",
          "description": "Limit [nodes to specific AZs](/usage/autoscaling/#zone-aware-auto-scaling)",
          "x-intellij-html-description": "Limit <a href=\"/usage/autoscaling/#zone-aware-auto-scaling\">nodes to specific AZs</a>"
        },
        "bottlerocket": {
          "$ref": "#/definitions/NodeGroupBottlerocket"
        },
        "classicLoadBalancerNames": {
          "items": {
            "type": "string"
          },
          "type": "array",
          "description": "Associate load balancers with auto scaling group",
          "x-intellij-html-description": "Associate load balancers with auto scaling group"
        },
        "clusterDNS": {
          "type": "string",
          "description": "[Custom address](/usage/vpc-networking/#custom-cluster-dns-address) used for DNS lookups",
          "x-intellij-html-description": "<a href=\"/usage/vpc-networking/#custom-cluster-dns-address\">Custom address</a> used for DNS lookups"
        },
        "cpuCredits": {
          "type": "string",
          "description": "configures [T3 Unlimited](https://docs.aws.amazon.com/AWSEC2/latest/UserGuide/burstable-performance-instances-unlimited-mode.html), valid only for T-type instances",
          "x-intellij-html-description": "configures <a href=\"https://docs.aws.amazon.com/AWSEC2/latest/UserGuide/burstable-performance-instances-unlimited-mode.html\">T3 Unlimited</a>, valid only for T-type instances"
        },
        "desiredCapacity": {
          "type": "integer"
        },
        "disableIMDSv1": {
          "type": "boolean",
          "description": "requires requests to the metadata service to use IMDSv2 tokens",
          "x-intellij-html-description": "requires requests to the metadata service to use IMDSv2 tokens",
          "default": false
        },
        "ebsOptimized": {
          "type": "boolean",
          "description": "enables [EBS optimization](https://docs.aws.amazon.com/AWSEC2/latest/UserGuide/ebs-optimized.html)",
          "x-intellij-html-description": "enables <a href=\"https://docs.aws.amazon.com/AWSEC2/latest/UserGuide/ebs-optimized.html\">EBS optimization</a>"
        },
        "iam": {
          "$ref": "#/definitions/NodeGroupIAM"
        },
        "instanceName": {
          "type": "string"
        },
        "instancePrefix": {
          "type": "string"
        },
        "instanceType": {
          "type": "string"
        },
        "instancesDistribution": {
          "$ref": "#/definitions/NodeGroupInstancesDistribution"
        },
        "kubeletExtraConfig": {
          "$ref": "#/definitions/InlineDocument",
          "description": "[Customize `kubelet` config](/usage/customizing-the-kubelet/)",
          "x-intellij-html-description": "<a href=\"/usage/customizing-the-kubelet/\">Customize <code>kubelet</code> config</a>"
        },
        "labels": {
          "additionalProperties": {
            "type": "string"
          },
          "type": "object",
          "default": "{}"
        },
        "maxPodsPerNode": {
          "type": "integer"
        },
        "maxSize": {
          "type": "integer"
        },
        "minSize": {
          "type": "integer"
        },
        "name": {
          "type": "string"
        },
        "overrideBootstrapCommand": {
          "type": "string",
          "description": "Override `eksctl`'s bootstrapping script",
          "x-intellij-html-description": "Override <code>eksctl</code>'s bootstrapping script"
        },
        "preBootstrapCommands": {
          "items": {
            "type": "string"
          },
          "type": "array",
          "description": "executed before bootstrapping instances to the cluster",
          "x-intellij-html-description": "executed before bootstrapping instances to the cluster"
        },
        "privateNetworking": {
          "type": "boolean",
          "description": "Enable [private networking](/usage/vpc-networking/#use-private-subnets-for-initial-nodegroup) for nodegroup",
          "x-intellij-html-description": "Enable <a href=\"/usage/vpc-networking/#use-private-subnets-for-initial-nodegroup\">private networking</a> for nodegroup",
          "default": "false"
        },
        "securityGroups": {
          "$ref": "#/definitions/NodeGroupSGs"
        },
        "ssh": {
          "$ref": "#/definitions/NodeGroupSSH",
          "description": "configures ssh access for this nodegroup",
          "x-intellij-html-description": "configures ssh access for this nodegroup"
        },
        "tags": {
          "additionalProperties": {
            "type": "string"
          },
          "type": "object",
          "default": "{}"
        },
        "taints": {
          "additionalProperties": {
            "type": "string"
          },
          "type": "object",
          "default": "{}"
        },
        "targetGroupARNs": {
          "items": {
            "type": "string"
          },
          "type": "array",
          "description": "Associate target group with auto scaling group",
          "x-intellij-html-description": "Associate target group with auto scaling group"
        },
        "volumeEncrypted": {
          "type": "boolean"
        },
        "volumeIOPS": {
          "type": "integer"
        },
        "volumeKmsKeyID": {
          "type": "string"
        },
        "volumeName": {
          "type": "string"
        },
        "volumeSize": {
          "type": "integer",
          "description": "gigabytes",
          "x-intellij-html-description": "gigabytes",
          "default": 80
        },
        "volumeType": {
          "type": "string",
          "description": "Valid variants are: `\"gp2\"` is General Purpose SSD (default), `\"io1\"` is Provisioned IOPS SSD, `\"sc1\"` is Throughput Optimized HDD, `\"st1\"` is Cold HDD.",
          "x-intellij-html-description": "Valid variants are: <code>&quot;gp2&quot;</code> is General Purpose SSD (default), <code>&quot;io1&quot;</code> is Provisioned IOPS SSD, <code>&quot;sc1&quot;</code> is Throughput Optimized HDD, <code>&quot;st1&quot;</code> is Cold HDD.",
          "default": "gp2",
          "enum": [
            "gp2",
            "io1",
            "sc1",
            "st1"
          ]
        }
      },
      "preferredOrder": [
        "name",
        "amiFamily",
        "instanceType",
        "availabilityZones",
        "instancePrefix",
        "instanceName",
        "desiredCapacity",
        "minSize",
        "maxSize",
        "volumeSize",
        "ssh",
        "labels",
        "privateNetworking",
        "tags",
        "iam",
        "ami",
        "securityGroups",
<<<<<<< HEAD
        "asgMetricsCollection",
        "asgSuspendProcesses",
=======
        "maxPodsPerNode",
>>>>>>> 292750fe
        "ebsOptimized",
        "volumeType",
        "volumeName",
        "volumeEncrypted",
        "volumeKmsKeyID",
        "volumeIOPS",
        "preBootstrapCommands",
        "overrideBootstrapCommand",
        "disableIMDSv1",
        "instancesDistribution",
        "asgMetricsCollection",
        "cpuCredits",
        "taints",
        "classicLoadBalancerNames",
        "targetGroupARNs",
        "bottlerocket",
        "clusterDNS",
        "kubeletExtraConfig"
      ],
      "additionalProperties": false,
      "description": "holds configuration attributes that are specific to a nodegroup",
      "x-intellij-html-description": "holds configuration attributes that are specific to a nodegroup"
    },
    "NodeGroupBottlerocket": {
      "properties": {
        "enableAdminContainer": {
          "type": "boolean"
        },
        "settings": {
          "$ref": "#/definitions/InlineDocument",
          "description": "contains any [bottlerocket settings](https://github.com/bottlerocket-os/bottlerocket/#description-of-settings)",
          "x-intellij-html-description": "contains any <a href=\"https://github.com/bottlerocket-os/bottlerocket/#description-of-settings\">bottlerocket settings</a>"
        }
      },
      "preferredOrder": [
        "enableAdminContainer",
        "settings"
      ],
      "additionalProperties": false,
      "description": "holds the configuration for Bottlerocket based NodeGroups.",
      "x-intellij-html-description": "holds the configuration for Bottlerocket based NodeGroups."
    },
    "NodeGroupIAM": {
      "properties": {
        "attachPolicyARNs": {
          "items": {
            "type": "string"
          },
          "type": "array"
        },
        "instanceProfileARN": {
          "type": "string"
        },
        "instanceRoleARN": {
          "type": "string"
        },
        "instanceRoleName": {
          "type": "string"
        },
        "instanceRolePermissionsBoundary": {
          "type": "string"
        },
        "withAddonPolicies": {
          "$ref": "#/definitions/NodeGroupIAMAddonPolicies"
        }
      },
      "preferredOrder": [
        "attachPolicyARNs",
        "instanceProfileARN",
        "instanceRoleARN",
        "instanceRoleName",
        "instanceRolePermissionsBoundary",
        "withAddonPolicies"
      ],
      "additionalProperties": false,
      "description": "holds all IAM attributes of a NodeGroup",
      "x-intellij-html-description": "holds all IAM attributes of a NodeGroup"
    },
    "NodeGroupIAMAddonPolicies": {
      "properties": {
        "albIngress": {
          "type": "boolean"
        },
        "appMesh": {
          "type": "boolean"
        },
        "appMeshPreview": {
          "type": "boolean"
        },
        "autoScaler": {
          "type": "boolean"
        },
        "certManager": {
          "type": "boolean"
        },
        "cloudWatch": {
          "type": "boolean"
        },
        "ebs": {
          "type": "boolean"
        },
        "efs": {
          "type": "boolean"
        },
        "externalDNS": {
          "type": "boolean"
        },
        "fsx": {
          "type": "boolean"
        },
        "imageBuilder": {
          "type": "boolean"
        },
        "xRay": {
          "type": "boolean"
        }
      },
      "preferredOrder": [
        "imageBuilder",
        "autoScaler",
        "externalDNS",
        "certManager",
        "appMesh",
        "appMeshPreview",
        "ebs",
        "fsx",
        "efs",
        "albIngress",
        "xRay",
        "cloudWatch"
      ],
      "additionalProperties": false,
      "description": "holds all IAM addon policies",
      "x-intellij-html-description": "holds all IAM addon policies"
    },
    "NodeGroupInstancesDistribution": {
      "required": [
        "instanceTypes"
      ],
      "properties": {
        "instanceTypes": {
          "items": {
            "type": "string"
          },
          "type": "array"
        },
        "maxPrice": {
          "type": "number",
          "default": "on demand price"
        },
        "onDemandBaseCapacity": {
          "type": "integer",
          "default": 0
        },
        "onDemandPercentageAboveBaseCapacity": {
          "type": "integer",
          "description": "Range [0-100]",
          "x-intellij-html-description": "Range [0-100]",
          "default": 100
        },
        "spotAllocationStrategy": {
          "type": "string"
        },
        "spotInstancePools": {
          "type": "integer",
          "description": "Range [1-20]",
          "x-intellij-html-description": "Range [1-20]",
          "default": 2
        }
      },
      "preferredOrder": [
        "instanceTypes",
        "maxPrice",
        "onDemandBaseCapacity",
        "onDemandPercentageAboveBaseCapacity",
        "spotInstancePools",
        "spotAllocationStrategy"
      ],
      "additionalProperties": false,
      "description": "holds the configuration for [spot instances](/usage/spot-instances/)",
      "x-intellij-html-description": "holds the configuration for <a href=\"/usage/spot-instances/\">spot instances</a>"
    },
    "NodeGroupSGs": {
      "properties": {
        "attachIDs": {
          "items": {
            "type": "string"
          },
          "type": "array",
          "description": "attaches additional security groups to the nodegroup",
          "x-intellij-html-description": "attaches additional security groups to the nodegroup"
        },
        "withLocal": {
          "type": "boolean",
          "description": "attach a security group local to this nodegroup Not supported for managed nodegroups",
          "x-intellij-html-description": "attach a security group local to this nodegroup Not supported for managed nodegroups",
          "default": true
        },
        "withShared": {
          "type": "boolean",
          "description": "attach the security group shared among all nodegroups in the cluster",
          "x-intellij-html-description": "attach the security group shared among all nodegroups in the cluster",
          "default": true
        }
      },
      "preferredOrder": [
        "attachIDs",
        "withShared",
        "withLocal"
      ],
      "additionalProperties": false,
      "description": "controls security groups for this nodegroup",
      "x-intellij-html-description": "controls security groups for this nodegroup"
    },
    "NodeGroupSSH": {
      "properties": {
        "allow": {
          "type": "boolean"
        },
        "publicKey": {
          "type": "string"
        },
        "publicKeyName": {
          "type": "string"
        },
        "publicKeyPath": {
          "type": "string"
        },
        "sourceSecurityGroupIds": {
          "items": {
            "type": "string"
          },
          "type": "array"
        }
      },
      "preferredOrder": [
        "allow",
        "publicKeyPath",
        "publicKey",
        "publicKeyName",
        "sourceSecurityGroupIds"
      ],
      "additionalProperties": false,
      "description": "holds all the ssh access configuration to a NodeGroup",
      "x-intellij-html-description": "holds all the ssh access configuration to a NodeGroup"
    },
    "Operator": {
      "properties": {
        "commitOperatorManifests": {
          "type": "boolean",
          "description": "Commit and push Flux manifests to the Git Repo on install",
          "x-intellij-html-description": "Commit and push Flux manifests to the Git Repo on install"
        },
        "label": {
          "type": "string",
          "description": "Git label to keep track of Flux's sync progress; this is equivalent to overriding --git-sync-tag and --git-notes-ref in Flux",
          "x-intellij-html-description": "Git label to keep track of Flux's sync progress; this is equivalent to overriding --git-sync-tag and --git-notes-ref in Flux"
        },
        "namespace": {
          "type": "string",
          "description": "Cluster namespace where to install Flux and the Helm Operator e.g. flux",
          "x-intellij-html-description": "Cluster namespace where to install Flux and the Helm Operator e.g. flux"
        },
        "readOnly": {
          "type": "boolean",
          "description": "Instruct Flux to read-only mode and create the deploy key as read-only",
          "x-intellij-html-description": "Instruct Flux to read-only mode and create the deploy key as read-only",
          "default": "false"
        },
        "withHelm": {
          "type": "boolean",
          "description": "Install the Helm Operator",
          "x-intellij-html-description": "Install the Helm Operator"
        }
      },
      "preferredOrder": [
        "commitOperatorManifests",
        "label",
        "namespace",
        "withHelm",
        "readOnly"
      ],
      "additionalProperties": false,
      "description": "groups all configuration options related to the operator used to keep the cluster and the Git repository in sync.",
      "x-intellij-html-description": "groups all configuration options related to the operator used to keep the cluster and the Git repository in sync."
    },
    "PrivateCluster": {
      "properties": {
        "additionalEndpointServices": {
          "items": {
            "type": "string",
            "enum": [
              "cloudformation",
              "autoscaling",
              "logs"
            ]
          },
          "type": "array",
          "description": "specifies additional endpoint services that must be enabled for private access. Valid entries are: `\"cloudformation\"`, `\"autoscaling\"`, `\"logs\"`.",
          "x-intellij-html-description": "specifies additional endpoint services that must be enabled for private access. Valid entries are: <code>&quot;cloudformation&quot;</code>, <code>&quot;autoscaling&quot;</code>, <code>&quot;logs&quot;</code>."
        },
        "enabled": {
          "type": "boolean",
          "description": "enables creation of a fully-private cluster",
          "x-intellij-html-description": "enables creation of a fully-private cluster",
          "default": "false"
        }
      },
      "preferredOrder": [
        "enabled",
        "additionalEndpointServices"
      ],
      "additionalProperties": false,
      "description": "defines the configuration for a fully-private cluster",
      "x-intellij-html-description": "defines the configuration for a fully-private cluster"
    },
    "Profile": {
      "properties": {
        "outputPath": {
          "type": "string",
          "description": "Output directory for the processed profile templates (generate profile command)",
          "x-intellij-html-description": "Output directory for the processed profile templates (generate profile command)",
          "default": "./<quickstart-repo-name>"
        },
        "revision": {
          "type": "string",
          "description": "of the Quick Start profile. Can be a branch, tag or commit hash",
          "x-intellij-html-description": "of the Quick Start profile. Can be a branch, tag or commit hash"
        },
        "source": {
          "type": "string",
          "description": "Name or URL of the Quick Start profile",
          "x-intellij-html-description": "Name or URL of the Quick Start profile",
          "examples": [
            "app-dev"
          ]
        }
      },
      "preferredOrder": [
        "source",
        "revision",
        "outputPath"
      ],
      "additionalProperties": false,
      "description": "groups all details on a quickstart profile to enable on the cluster and add to the Git repository.",
      "x-intellij-html-description": "groups all details on a quickstart profile to enable on the cluster and add to the Git repository."
    },
    "Repo": {
      "properties": {
        "branch": {
          "type": "string",
          "description": "The git branch under which cluster configuration files will be committed & pushed, e.g. master",
          "x-intellij-html-description": "The git branch under which cluster configuration files will be committed &amp; pushed, e.g. master"
        },
        "email": {
          "type": "string",
          "description": "Git email which will be used to commit changes",
          "x-intellij-html-description": "Git email which will be used to commit changes"
        },
        "fluxPath": {
          "type": "string",
          "description": "The directory under which Flux configuration files will be written, e.g. flux/",
          "x-intellij-html-description": "The directory under which Flux configuration files will be written, e.g. flux/"
        },
        "paths": {
          "items": {
            "type": "string"
          },
          "type": "array",
          "description": "Relative paths within the Git repository which the GitOps operator will monitor to find Kubernetes manifests to apply, e.g. [\"kube-system\", \"base\"]",
          "x-intellij-html-description": "Relative paths within the Git repository which the GitOps operator will monitor to find Kubernetes manifests to apply, e.g. [&quot;kube-system&quot;, &quot;base&quot;]"
        },
        "privateSSHKeyPath": {
          "type": "string",
          "description": "Path to the private SSH key to use to authenticate",
          "x-intellij-html-description": "Path to the private SSH key to use to authenticate"
        },
        "url": {
          "type": "string",
          "description": "The Git SSH URL to the repository which will contain the cluster configuration",
          "x-intellij-html-description": "The Git SSH URL to the repository which will contain the cluster configuration",
          "examples": [
            "git@github.com:org/repo"
          ]
        },
        "user": {
          "type": "string",
          "description": "Git user which will be used to commit changes",
          "x-intellij-html-description": "Git user which will be used to commit changes"
        }
      },
      "preferredOrder": [
        "url",
        "branch",
        "paths",
        "fluxPath",
        "user",
        "email",
        "privateSSHKeyPath"
      ],
      "additionalProperties": false,
      "description": "groups all configuration options related to a Git repository used for GitOps.",
      "x-intellij-html-description": "groups all configuration options related to a Git repository used for GitOps."
    },
    "SecretsEncryption": {
      "required": [
        "keyARN"
      ],
      "properties": {
        "keyARN": {
          "type": "string"
        }
      },
      "preferredOrder": [
        "keyARN"
      ],
      "additionalProperties": false,
      "description": "defines the configuration for KMS encryption provider",
      "x-intellij-html-description": "defines the configuration for KMS encryption provider"
    },
    "github.com|weaveworks|eksctl|pkg|utils|ipnet.IPNet": {
      "type": "string",
      "description": "an IP address in CIDR notation",
      "x-intellij-html-description": "an IP address in CIDR notation"
    }
  }
}<|MERGE_RESOLUTION|>--- conflicted
+++ resolved
@@ -615,6 +615,14 @@
           "type": "string",
           "description": "Specify [custom AMIs](/usage/custom-ami-support/), \"auto-ssm\", \"auto\", or \"static\"",
           "x-intellij-html-description": "Specify <a href=\"/usage/custom-ami-support/\">custom AMIs</a>, &quot;auto-ssm&quot;, &quot;auto&quot;, or &quot;static&quot;"
+        },
+        "asgSuspendProcesses": {
+          "items": {
+            "type": "string"
+          },
+          "type": "array",
+          "description": "See [relevant AWS docs](https://docs.aws.amazon.com/AWSCloudFormation/latest/UserGuide/aws-attribute-updatepolicy.html#cfn-attributes-updatepolicy-rollingupdate-suspendprocesses)",
+          "x-intellij-html-description": "See <a href=\"https://docs.aws.amazon.com/AWSCloudFormation/latest/UserGuide/aws-attribute-updatepolicy.html#cfn-attributes-updatepolicy-rollingupdate-suspendprocesses\">relevant AWS docs</a>"
         },
         "availabilityZones": {
           "items": {
@@ -758,6 +766,7 @@
         "ami",
         "securityGroups",
         "maxPodsPerNode",
+        "asgSuspendProcesses",
         "ebsOptimized",
         "volumeType",
         "volumeName",
@@ -1020,12 +1029,8 @@
         "iam",
         "ami",
         "securityGroups",
-<<<<<<< HEAD
-        "asgMetricsCollection",
+        "maxPodsPerNode",
         "asgSuspendProcesses",
-=======
-        "maxPodsPerNode",
->>>>>>> 292750fe
         "ebsOptimized",
         "volumeType",
         "volumeName",
