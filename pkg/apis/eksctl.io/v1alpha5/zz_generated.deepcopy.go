// +build !ignore_autogenerated

/*
Copyright 2018 Weaveworks. All rights reserved.

Licensed under the Apache License, Version 2.0 (the "License");
you may not use this file except in compliance with the License.
You may obtain a copy of the License at

http://www.apache.org/licenses/LICENSE-2.0

Unless required by applicable law or agreed to in writing, software
distributed under the License is distributed on an "AS IS" BASIS,
WITHOUT WARRANTIES OR CONDITIONS OF ANY KIND, either express or implied.
See the License for the specific language governing permissions and
limitations under the License.
*/

// Code generated by deepcopy-gen. DO NOT EDIT.

package v1alpha5

import (
	ipnet "github.com/weaveworks/eksctl/pkg/utils/ipnet"
	runtime "k8s.io/apimachinery/pkg/runtime"
)

// DeepCopyInto is an autogenerated deepcopy function, copying the receiver, writing into out. in must be non-nil.
func (in *ClusterCloudWatch) DeepCopyInto(out *ClusterCloudWatch) {
	*out = *in
	if in.ClusterLogging != nil {
		in, out := &in.ClusterLogging, &out.ClusterLogging
		*out = new(ClusterCloudWatchLogging)
		(*in).DeepCopyInto(*out)
	}
	return
}

// DeepCopy is an autogenerated deepcopy function, copying the receiver, creating a new ClusterCloudWatch.
func (in *ClusterCloudWatch) DeepCopy() *ClusterCloudWatch {
	if in == nil {
		return nil
	}
	out := new(ClusterCloudWatch)
	in.DeepCopyInto(out)
	return out
}

// DeepCopyInto is an autogenerated deepcopy function, copying the receiver, writing into out. in must be non-nil.
func (in *ClusterCloudWatchLogging) DeepCopyInto(out *ClusterCloudWatchLogging) {
	*out = *in
	if in.EnableTypes != nil {
		in, out := &in.EnableTypes, &out.EnableTypes
		*out = make([]string, len(*in))
		copy(*out, *in)
	}
	return
}

// DeepCopy is an autogenerated deepcopy function, copying the receiver, creating a new ClusterCloudWatchLogging.
func (in *ClusterCloudWatchLogging) DeepCopy() *ClusterCloudWatchLogging {
	if in == nil {
		return nil
	}
	out := new(ClusterCloudWatchLogging)
	in.DeepCopyInto(out)
	return out
}

// DeepCopyInto is an autogenerated deepcopy function, copying the receiver, writing into out. in must be non-nil.
func (in *ClusterConfig) DeepCopyInto(out *ClusterConfig) {
	*out = *in
	out.TypeMeta = in.TypeMeta
	if in.Metadata != nil {
		in, out := &in.Metadata, &out.Metadata
		*out = new(ClusterMeta)
		(*in).DeepCopyInto(*out)
	}
	if in.IAM != nil {
		in, out := &in.IAM, &out.IAM
		*out = new(ClusterIAM)
		(*in).DeepCopyInto(*out)
	}
	if in.VPC != nil {
		in, out := &in.VPC, &out.VPC
		*out = new(ClusterVPC)
		(*in).DeepCopyInto(*out)
	}
	if in.PrivateCluster != nil {
		in, out := &in.PrivateCluster, &out.PrivateCluster
		*out = new(PrivateCluster)
		(*in).DeepCopyInto(*out)
	}
	if in.NodeGroups != nil {
		in, out := &in.NodeGroups, &out.NodeGroups
		*out = make([]*NodeGroup, len(*in))
		for i := range *in {
			if (*in)[i] != nil {
				in, out := &(*in)[i], &(*out)[i]
				*out = new(NodeGroup)
				(*in).DeepCopyInto(*out)
			}
		}
	}
	if in.ManagedNodeGroups != nil {
		in, out := &in.ManagedNodeGroups, &out.ManagedNodeGroups
		*out = make([]*ManagedNodeGroup, len(*in))
		for i := range *in {
			if (*in)[i] != nil {
				in, out := &(*in)[i], &(*out)[i]
				*out = new(ManagedNodeGroup)
				(*in).DeepCopyInto(*out)
			}
		}
	}
	if in.FargateProfiles != nil {
		in, out := &in.FargateProfiles, &out.FargateProfiles
		*out = make([]*FargateProfile, len(*in))
		for i := range *in {
			if (*in)[i] != nil {
				in, out := &(*in)[i], &(*out)[i]
				*out = new(FargateProfile)
				(*in).DeepCopyInto(*out)
			}
		}
	}
	if in.AvailabilityZones != nil {
		in, out := &in.AvailabilityZones, &out.AvailabilityZones
		*out = make([]string, len(*in))
		copy(*out, *in)
	}
	if in.CloudWatch != nil {
		in, out := &in.CloudWatch, &out.CloudWatch
		*out = new(ClusterCloudWatch)
		(*in).DeepCopyInto(*out)
	}
	if in.SecretsEncryption != nil {
		in, out := &in.SecretsEncryption, &out.SecretsEncryption
		*out = new(SecretsEncryption)
		(*in).DeepCopyInto(*out)
	}
	if in.Status != nil {
		in, out := &in.Status, &out.Status
		*out = new(ClusterStatus)
		(*in).DeepCopyInto(*out)
	}
	if in.Git != nil {
		in, out := &in.Git, &out.Git
		*out = new(Git)
		(*in).DeepCopyInto(*out)
	}
	return
}

// DeepCopy is an autogenerated deepcopy function, copying the receiver, creating a new ClusterConfig.
func (in *ClusterConfig) DeepCopy() *ClusterConfig {
	if in == nil {
		return nil
	}
	out := new(ClusterConfig)
	in.DeepCopyInto(out)
	return out
}

// DeepCopyObject is an autogenerated deepcopy function, copying the receiver, creating a new runtime.Object.
func (in *ClusterConfig) DeepCopyObject() runtime.Object {
	if c := in.DeepCopy(); c != nil {
		return c
	}
	return nil
}

// DeepCopyInto is an autogenerated deepcopy function, copying the receiver, writing into out. in must be non-nil.
func (in *ClusterConfigList) DeepCopyInto(out *ClusterConfigList) {
	*out = *in
	out.TypeMeta = in.TypeMeta
	in.ListMeta.DeepCopyInto(&out.ListMeta)
	if in.Items != nil {
		in, out := &in.Items, &out.Items
		*out = make([]ClusterConfig, len(*in))
		for i := range *in {
			(*in)[i].DeepCopyInto(&(*out)[i])
		}
	}
	return
}

// DeepCopy is an autogenerated deepcopy function, copying the receiver, creating a new ClusterConfigList.
func (in *ClusterConfigList) DeepCopy() *ClusterConfigList {
	if in == nil {
		return nil
	}
	out := new(ClusterConfigList)
	in.DeepCopyInto(out)
	return out
}

// DeepCopyObject is an autogenerated deepcopy function, copying the receiver, creating a new runtime.Object.
func (in *ClusterConfigList) DeepCopyObject() runtime.Object {
	if c := in.DeepCopy(); c != nil {
		return c
	}
	return nil
}

// DeepCopyInto is an autogenerated deepcopy function, copying the receiver, writing into out. in must be non-nil.
func (in *ClusterEndpoints) DeepCopyInto(out *ClusterEndpoints) {
	*out = *in
	if in.PrivateAccess != nil {
		in, out := &in.PrivateAccess, &out.PrivateAccess
		*out = new(bool)
		**out = **in
	}
	if in.PublicAccess != nil {
		in, out := &in.PublicAccess, &out.PublicAccess
		*out = new(bool)
		**out = **in
	}
	return
}

// DeepCopy is an autogenerated deepcopy function, copying the receiver, creating a new ClusterEndpoints.
func (in *ClusterEndpoints) DeepCopy() *ClusterEndpoints {
	if in == nil {
		return nil
	}
	out := new(ClusterEndpoints)
	in.DeepCopyInto(out)
	return out
}

// DeepCopyInto is an autogenerated deepcopy function, copying the receiver, writing into out. in must be non-nil.
func (in *ClusterIAM) DeepCopyInto(out *ClusterIAM) {
	*out = *in
	if in.ServiceRoleARN != nil {
		in, out := &in.ServiceRoleARN, &out.ServiceRoleARN
		*out = new(string)
		**out = **in
	}
	if in.ServiceRolePermissionsBoundary != nil {
		in, out := &in.ServiceRolePermissionsBoundary, &out.ServiceRolePermissionsBoundary
		*out = new(string)
		**out = **in
	}
	if in.FargatePodExecutionRoleARN != nil {
		in, out := &in.FargatePodExecutionRoleARN, &out.FargatePodExecutionRoleARN
		*out = new(string)
		**out = **in
	}
	if in.FargatePodExecutionRolePermissionsBoundary != nil {
		in, out := &in.FargatePodExecutionRolePermissionsBoundary, &out.FargatePodExecutionRolePermissionsBoundary
		*out = new(string)
		**out = **in
	}
	if in.WithOIDC != nil {
		in, out := &in.WithOIDC, &out.WithOIDC
		*out = new(bool)
		**out = **in
	}
	if in.ServiceAccounts != nil {
		in, out := &in.ServiceAccounts, &out.ServiceAccounts
		*out = make([]*ClusterIAMServiceAccount, len(*in))
		for i := range *in {
			if (*in)[i] != nil {
				in, out := &(*in)[i], &(*out)[i]
				*out = new(ClusterIAMServiceAccount)
				(*in).DeepCopyInto(*out)
			}
		}
	}
	return
}

// DeepCopy is an autogenerated deepcopy function, copying the receiver, creating a new ClusterIAM.
func (in *ClusterIAM) DeepCopy() *ClusterIAM {
	if in == nil {
		return nil
	}
	out := new(ClusterIAM)
	in.DeepCopyInto(out)
	return out
}

// DeepCopyInto is an autogenerated deepcopy function, copying the receiver, writing into out. in must be non-nil.
func (in *ClusterIAMMeta) DeepCopyInto(out *ClusterIAMMeta) {
	*out = *in
	if in.Labels != nil {
		in, out := &in.Labels, &out.Labels
		*out = make(map[string]string, len(*in))
		for key, val := range *in {
			(*out)[key] = val
		}
	}
	if in.Annotations != nil {
		in, out := &in.Annotations, &out.Annotations
		*out = make(map[string]string, len(*in))
		for key, val := range *in {
			(*out)[key] = val
		}
	}
	return
}

// DeepCopy is an autogenerated deepcopy function, copying the receiver, creating a new ClusterIAMMeta.
func (in *ClusterIAMMeta) DeepCopy() *ClusterIAMMeta {
	if in == nil {
		return nil
	}
	out := new(ClusterIAMMeta)
	in.DeepCopyInto(out)
	return out
}

// DeepCopyInto is an autogenerated deepcopy function, copying the receiver, writing into out. in must be non-nil.
func (in *ClusterIAMServiceAccount) DeepCopyInto(out *ClusterIAMServiceAccount) {
	*out = *in
	in.ClusterIAMMeta.DeepCopyInto(&out.ClusterIAMMeta)
	if in.AttachPolicyARNs != nil {
		in, out := &in.AttachPolicyARNs, &out.AttachPolicyARNs
		*out = make([]string, len(*in))
		copy(*out, *in)
	}
	in.AttachPolicy.DeepCopyInto(&out.AttachPolicy)
	if in.Status != nil {
		in, out := &in.Status, &out.Status
		*out = new(ClusterIAMServiceAccountStatus)
		(*in).DeepCopyInto(*out)
	}
	if in.Tags != nil {
		in, out := &in.Tags, &out.Tags
		*out = make(map[string]string, len(*in))
		for key, val := range *in {
			(*out)[key] = val
		}
	}
	return
}

// DeepCopy is an autogenerated deepcopy function, copying the receiver, creating a new ClusterIAMServiceAccount.
func (in *ClusterIAMServiceAccount) DeepCopy() *ClusterIAMServiceAccount {
	if in == nil {
		return nil
	}
	out := new(ClusterIAMServiceAccount)
	in.DeepCopyInto(out)
	return out
}

// DeepCopyInto is an autogenerated deepcopy function, copying the receiver, writing into out. in must be non-nil.
func (in *ClusterIAMServiceAccountStatus) DeepCopyInto(out *ClusterIAMServiceAccountStatus) {
	*out = *in
	if in.RoleARN != nil {
		in, out := &in.RoleARN, &out.RoleARN
		*out = new(string)
		**out = **in
	}
	return
}

// DeepCopy is an autogenerated deepcopy function, copying the receiver, creating a new ClusterIAMServiceAccountStatus.
func (in *ClusterIAMServiceAccountStatus) DeepCopy() *ClusterIAMServiceAccountStatus {
	if in == nil {
		return nil
	}
	out := new(ClusterIAMServiceAccountStatus)
	in.DeepCopyInto(out)
	return out
}

// DeepCopyInto is an autogenerated deepcopy function, copying the receiver, writing into out. in must be non-nil.
func (in *ClusterMeta) DeepCopyInto(out *ClusterMeta) {
	*out = *in
	if in.Tags != nil {
		in, out := &in.Tags, &out.Tags
		*out = make(map[string]string, len(*in))
		for key, val := range *in {
			(*out)[key] = val
		}
	}
	return
}

// DeepCopy is an autogenerated deepcopy function, copying the receiver, creating a new ClusterMeta.
func (in *ClusterMeta) DeepCopy() *ClusterMeta {
	if in == nil {
		return nil
	}
	out := new(ClusterMeta)
	in.DeepCopyInto(out)
	return out
}

// DeepCopyInto is an autogenerated deepcopy function, copying the receiver, writing into out. in must be non-nil.
func (in *ClusterNAT) DeepCopyInto(out *ClusterNAT) {
	*out = *in
	if in.Gateway != nil {
		in, out := &in.Gateway, &out.Gateway
		*out = new(string)
		**out = **in
	}
	return
}

// DeepCopy is an autogenerated deepcopy function, copying the receiver, creating a new ClusterNAT.
func (in *ClusterNAT) DeepCopy() *ClusterNAT {
	if in == nil {
		return nil
	}
	out := new(ClusterNAT)
	in.DeepCopyInto(out)
	return out
}

// DeepCopyInto is an autogenerated deepcopy function, copying the receiver, writing into out. in must be non-nil.
func (in *ClusterStatus) DeepCopyInto(out *ClusterStatus) {
	*out = *in
	if in.CertificateAuthorityData != nil {
		in, out := &in.CertificateAuthorityData, &out.CertificateAuthorityData
		*out = make([]byte, len(*in))
		copy(*out, *in)
	}
	return
}

// DeepCopy is an autogenerated deepcopy function, copying the receiver, creating a new ClusterStatus.
func (in *ClusterStatus) DeepCopy() *ClusterStatus {
	if in == nil {
		return nil
	}
	out := new(ClusterStatus)
	in.DeepCopyInto(out)
	return out
}

// DeepCopyInto is an autogenerated deepcopy function, copying the receiver, writing into out. in must be non-nil.
func (in *ClusterSubnets) DeepCopyInto(out *ClusterSubnets) {
	*out = *in
	if in.Private != nil {
		in, out := &in.Private, &out.Private
		*out = make(map[string]Network, len(*in))
		for key, val := range *in {
			(*out)[key] = *val.DeepCopy()
		}
	}
	if in.Public != nil {
		in, out := &in.Public, &out.Public
		*out = make(map[string]Network, len(*in))
		for key, val := range *in {
			(*out)[key] = *val.DeepCopy()
		}
	}
	return
}

// DeepCopy is an autogenerated deepcopy function, copying the receiver, creating a new ClusterSubnets.
func (in *ClusterSubnets) DeepCopy() *ClusterSubnets {
	if in == nil {
		return nil
	}
	out := new(ClusterSubnets)
	in.DeepCopyInto(out)
	return out
}

// DeepCopyInto is an autogenerated deepcopy function, copying the receiver, writing into out. in must be non-nil.
func (in *ClusterVPC) DeepCopyInto(out *ClusterVPC) {
	*out = *in
	in.Network.DeepCopyInto(&out.Network)
	if in.Subnets != nil {
		in, out := &in.Subnets, &out.Subnets
		*out = new(ClusterSubnets)
		(*in).DeepCopyInto(*out)
	}
	if in.ExtraCIDRs != nil {
		in, out := &in.ExtraCIDRs, &out.ExtraCIDRs
		*out = make([]*ipnet.IPNet, len(*in))
		for i := range *in {
			if (*in)[i] != nil {
				in, out := &(*in)[i], &(*out)[i]
				*out = (*in).DeepCopy()
			}
		}
	}
	if in.AutoAllocateIPv6 != nil {
		in, out := &in.AutoAllocateIPv6, &out.AutoAllocateIPv6
		*out = new(bool)
		**out = **in
	}
	if in.NAT != nil {
		in, out := &in.NAT, &out.NAT
		*out = new(ClusterNAT)
		(*in).DeepCopyInto(*out)
	}
	if in.ClusterEndpoints != nil {
		in, out := &in.ClusterEndpoints, &out.ClusterEndpoints
		*out = new(ClusterEndpoints)
		(*in).DeepCopyInto(*out)
	}
	if in.PublicAccessCIDRs != nil {
		in, out := &in.PublicAccessCIDRs, &out.PublicAccessCIDRs
		*out = make([]string, len(*in))
		copy(*out, *in)
	}
	return
}

// DeepCopy is an autogenerated deepcopy function, copying the receiver, creating a new ClusterVPC.
func (in *ClusterVPC) DeepCopy() *ClusterVPC {
	if in == nil {
		return nil
	}
	out := new(ClusterVPC)
	in.DeepCopyInto(out)
	return out
}

// DeepCopyInto is an autogenerated deepcopy function, copying the receiver, writing into out. in must be non-nil.
func (in *FargateProfile) DeepCopyInto(out *FargateProfile) {
	*out = *in
	if in.Selectors != nil {
		in, out := &in.Selectors, &out.Selectors
		*out = make([]FargateProfileSelector, len(*in))
		for i := range *in {
			(*in)[i].DeepCopyInto(&(*out)[i])
		}
	}
	if in.Subnets != nil {
		in, out := &in.Subnets, &out.Subnets
		*out = make([]string, len(*in))
		copy(*out, *in)
	}
	if in.Tags != nil {
		in, out := &in.Tags, &out.Tags
		*out = make(map[string]string, len(*in))
		for key, val := range *in {
			(*out)[key] = val
		}
	}
	return
}

// DeepCopy is an autogenerated deepcopy function, copying the receiver, creating a new FargateProfile.
func (in *FargateProfile) DeepCopy() *FargateProfile {
	if in == nil {
		return nil
	}
	out := new(FargateProfile)
	in.DeepCopyInto(out)
	return out
}

// DeepCopyInto is an autogenerated deepcopy function, copying the receiver, writing into out. in must be non-nil.
func (in *FargateProfileSelector) DeepCopyInto(out *FargateProfileSelector) {
	*out = *in
	if in.Labels != nil {
		in, out := &in.Labels, &out.Labels
		*out = make(map[string]string, len(*in))
		for key, val := range *in {
			(*out)[key] = val
		}
	}
	return
}

// DeepCopy is an autogenerated deepcopy function, copying the receiver, creating a new FargateProfileSelector.
func (in *FargateProfileSelector) DeepCopy() *FargateProfileSelector {
	if in == nil {
		return nil
	}
	out := new(FargateProfileSelector)
	in.DeepCopyInto(out)
	return out
}

// DeepCopyInto is an autogenerated deepcopy function, copying the receiver, writing into out. in must be non-nil.
func (in *Git) DeepCopyInto(out *Git) {
	*out = *in
	if in.Repo != nil {
		in, out := &in.Repo, &out.Repo
		*out = new(Repo)
		(*in).DeepCopyInto(*out)
	}
	in.Operator.DeepCopyInto(&out.Operator)
	if in.BootstrapProfile != nil {
		in, out := &in.BootstrapProfile, &out.BootstrapProfile
		*out = new(Profile)
		**out = **in
	}
	return
}

// DeepCopy is an autogenerated deepcopy function, copying the receiver, creating a new Git.
func (in *Git) DeepCopy() *Git {
	if in == nil {
		return nil
	}
	out := new(Git)
	in.DeepCopyInto(out)
	return out
}

// DeepCopyInto is an autogenerated deepcopy function, copying the receiver, writing into out. in must be non-nil.
func (in InlineDocument) DeepCopyInto(out *InlineDocument) {
	{
		in := &in
		clone := in.DeepCopy()
		*out = *clone
		return
	}
}

// DeepCopyInto is an autogenerated deepcopy function, copying the receiver, writing into out. in must be non-nil.
func (in *LaunchTemplate) DeepCopyInto(out *LaunchTemplate) {
	*out = *in
	if in.Version != nil {
		in, out := &in.Version, &out.Version
		*out = new(string)
		**out = **in
	}
	return
}

// DeepCopy is an autogenerated deepcopy function, copying the receiver, creating a new LaunchTemplate.
func (in *LaunchTemplate) DeepCopy() *LaunchTemplate {
	if in == nil {
		return nil
	}
	out := new(LaunchTemplate)
	in.DeepCopyInto(out)
	return out
}

// DeepCopyInto is an autogenerated deepcopy function, copying the receiver, writing into out. in must be non-nil.
func (in *ManagedNodeGroup) DeepCopyInto(out *ManagedNodeGroup) {
	*out = *in
	if in.NodeGroupBase != nil {
		in, out := &in.NodeGroupBase, &out.NodeGroupBase
		*out = new(NodeGroupBase)
		(*in).DeepCopyInto(*out)
	}
	if in.LaunchTemplate != nil {
		in, out := &in.LaunchTemplate, &out.LaunchTemplate
		*out = new(LaunchTemplate)
		(*in).DeepCopyInto(*out)
	}
	return
}

// DeepCopy is an autogenerated deepcopy function, copying the receiver, creating a new ManagedNodeGroup.
func (in *ManagedNodeGroup) DeepCopy() *ManagedNodeGroup {
	if in == nil {
		return nil
	}
	out := new(ManagedNodeGroup)
	in.DeepCopyInto(out)
	return out
}

// DeepCopyInto is an autogenerated deepcopy function, copying the receiver, writing into out. in must be non-nil.
func (in *MetricsCollection) DeepCopyInto(out *MetricsCollection) {
	*out = *in
	if in.Metrics != nil {
		in, out := &in.Metrics, &out.Metrics
		*out = make([]string, len(*in))
		copy(*out, *in)
	}
	return
}

// DeepCopy is an autogenerated deepcopy function, copying the receiver, creating a new MetricsCollection.
func (in *MetricsCollection) DeepCopy() *MetricsCollection {
	if in == nil {
		return nil
	}
	out := new(MetricsCollection)
	in.DeepCopyInto(out)
	return out
}

// DeepCopyInto is an autogenerated deepcopy function, copying the receiver, writing into out. in must be non-nil.
func (in *Network) DeepCopyInto(out *Network) {
	*out = *in
	if in.CIDR != nil {
		in, out := &in.CIDR, &out.CIDR
		*out = (*in).DeepCopy()
	}
	return
}

// DeepCopy is an autogenerated deepcopy function, copying the receiver, creating a new Network.
func (in *Network) DeepCopy() *Network {
	if in == nil {
		return nil
	}
	out := new(Network)
	in.DeepCopyInto(out)
	return out
}

// DeepCopyInto is an autogenerated deepcopy function, copying the receiver, writing into out. in must be non-nil.
func (in *NodeGroup) DeepCopyInto(out *NodeGroup) {
	*out = *in
	if in.NodeGroupBase != nil {
		in, out := &in.NodeGroupBase, &out.NodeGroupBase
		*out = new(NodeGroupBase)
		(*in).DeepCopyInto(*out)
	}
	if in.InstancesDistribution != nil {
		in, out := &in.InstancesDistribution, &out.InstancesDistribution
		*out = new(NodeGroupInstancesDistribution)
		(*in).DeepCopyInto(*out)
	}
	if in.ASGMetricsCollection != nil {
		in, out := &in.ASGMetricsCollection, &out.ASGMetricsCollection
		*out = make([]MetricsCollection, len(*in))
		for i := range *in {
			(*in)[i].DeepCopyInto(&(*out)[i])
		}
	}
<<<<<<< HEAD
	if in.ASGSuspendProcesses != nil {
		in, out := &in.ASGSuspendProcesses, &out.ASGSuspendProcesses
		*out = make([]string, len(*in))
		copy(*out, *in)
	}
	if in.EBSOptimized != nil {
		in, out := &in.EBSOptimized, &out.EBSOptimized
		*out = new(bool)
		**out = **in
	}
=======
>>>>>>> 292750fe
	if in.CPUCredits != nil {
		in, out := &in.CPUCredits, &out.CPUCredits
		*out = new(string)
		**out = **in
	}
	if in.Taints != nil {
		in, out := &in.Taints, &out.Taints
		*out = make(map[string]string, len(*in))
		for key, val := range *in {
			(*out)[key] = val
		}
	}
	if in.ClassicLoadBalancerNames != nil {
		in, out := &in.ClassicLoadBalancerNames, &out.ClassicLoadBalancerNames
		*out = make([]string, len(*in))
		copy(*out, *in)
	}
	if in.TargetGroupARNs != nil {
		in, out := &in.TargetGroupARNs, &out.TargetGroupARNs
		*out = make([]string, len(*in))
		copy(*out, *in)
	}
	if in.Bottlerocket != nil {
		in, out := &in.Bottlerocket, &out.Bottlerocket
		*out = new(NodeGroupBottlerocket)
		(*in).DeepCopyInto(*out)
	}
	if in.KubeletExtraConfig != nil {
		in, out := &in.KubeletExtraConfig, &out.KubeletExtraConfig
		*out = (*in).DeepCopy()
	}
	return
}

// DeepCopy is an autogenerated deepcopy function, copying the receiver, creating a new NodeGroup.
func (in *NodeGroup) DeepCopy() *NodeGroup {
	if in == nil {
		return nil
	}
	out := new(NodeGroup)
	in.DeepCopyInto(out)
	return out
}

// DeepCopyInto is an autogenerated deepcopy function, copying the receiver, writing into out. in must be non-nil.
func (in *NodeGroupBase) DeepCopyInto(out *NodeGroupBase) {
	*out = *in
	if in.AvailabilityZones != nil {
		in, out := &in.AvailabilityZones, &out.AvailabilityZones
		*out = make([]string, len(*in))
		copy(*out, *in)
	}
	if in.ScalingConfig != nil {
		in, out := &in.ScalingConfig, &out.ScalingConfig
		*out = new(ScalingConfig)
		(*in).DeepCopyInto(*out)
	}
	if in.VolumeSize != nil {
		in, out := &in.VolumeSize, &out.VolumeSize
		*out = new(int)
		**out = **in
	}
	if in.SSH != nil {
		in, out := &in.SSH, &out.SSH
		*out = new(NodeGroupSSH)
		(*in).DeepCopyInto(*out)
	}
	if in.Labels != nil {
		in, out := &in.Labels, &out.Labels
		*out = make(map[string]string, len(*in))
		for key, val := range *in {
			(*out)[key] = val
		}
	}
	if in.Tags != nil {
		in, out := &in.Tags, &out.Tags
		*out = make(map[string]string, len(*in))
		for key, val := range *in {
			(*out)[key] = val
		}
	}
	if in.IAM != nil {
		in, out := &in.IAM, &out.IAM
		*out = new(NodeGroupIAM)
		(*in).DeepCopyInto(*out)
	}
	if in.SecurityGroups != nil {
		in, out := &in.SecurityGroups, &out.SecurityGroups
		*out = new(NodeGroupSGs)
		(*in).DeepCopyInto(*out)
	}
	if in.EBSOptimized != nil {
		in, out := &in.EBSOptimized, &out.EBSOptimized
		*out = new(bool)
		**out = **in
	}
	if in.VolumeType != nil {
		in, out := &in.VolumeType, &out.VolumeType
		*out = new(string)
		**out = **in
	}
	if in.VolumeName != nil {
		in, out := &in.VolumeName, &out.VolumeName
		*out = new(string)
		**out = **in
	}
	if in.VolumeEncrypted != nil {
		in, out := &in.VolumeEncrypted, &out.VolumeEncrypted
		*out = new(bool)
		**out = **in
	}
	if in.VolumeKmsKeyID != nil {
		in, out := &in.VolumeKmsKeyID, &out.VolumeKmsKeyID
		*out = new(string)
		**out = **in
	}
	if in.VolumeIOPS != nil {
		in, out := &in.VolumeIOPS, &out.VolumeIOPS
		*out = new(int)
		**out = **in
	}
	if in.PreBootstrapCommands != nil {
		in, out := &in.PreBootstrapCommands, &out.PreBootstrapCommands
		*out = make([]string, len(*in))
		copy(*out, *in)
	}
	if in.OverrideBootstrapCommand != nil {
		in, out := &in.OverrideBootstrapCommand, &out.OverrideBootstrapCommand
		*out = new(string)
		**out = **in
	}
	if in.DisableIMDSv1 != nil {
		in, out := &in.DisableIMDSv1, &out.DisableIMDSv1
		*out = new(bool)
		**out = **in
	}
	return
}

// DeepCopy is an autogenerated deepcopy function, copying the receiver, creating a new NodeGroupBase.
func (in *NodeGroupBase) DeepCopy() *NodeGroupBase {
	if in == nil {
		return nil
	}
	out := new(NodeGroupBase)
	in.DeepCopyInto(out)
	return out
}

// DeepCopyInto is an autogenerated deepcopy function, copying the receiver, writing into out. in must be non-nil.
func (in *NodeGroupBottlerocket) DeepCopyInto(out *NodeGroupBottlerocket) {
	*out = *in
	if in.EnableAdminContainer != nil {
		in, out := &in.EnableAdminContainer, &out.EnableAdminContainer
		*out = new(bool)
		**out = **in
	}
	if in.Settings != nil {
		in, out := &in.Settings, &out.Settings
		*out = (*in).DeepCopy()
	}
	return
}

// DeepCopy is an autogenerated deepcopy function, copying the receiver, creating a new NodeGroupBottlerocket.
func (in *NodeGroupBottlerocket) DeepCopy() *NodeGroupBottlerocket {
	if in == nil {
		return nil
	}
	out := new(NodeGroupBottlerocket)
	in.DeepCopyInto(out)
	return out
}

// DeepCopyInto is an autogenerated deepcopy function, copying the receiver, writing into out. in must be non-nil.
func (in *NodeGroupIAM) DeepCopyInto(out *NodeGroupIAM) {
	*out = *in
	if in.AttachPolicyARNs != nil {
		in, out := &in.AttachPolicyARNs, &out.AttachPolicyARNs
		*out = make([]string, len(*in))
		copy(*out, *in)
	}
	in.WithAddonPolicies.DeepCopyInto(&out.WithAddonPolicies)
	return
}

// DeepCopy is an autogenerated deepcopy function, copying the receiver, creating a new NodeGroupIAM.
func (in *NodeGroupIAM) DeepCopy() *NodeGroupIAM {
	if in == nil {
		return nil
	}
	out := new(NodeGroupIAM)
	in.DeepCopyInto(out)
	return out
}

// DeepCopyInto is an autogenerated deepcopy function, copying the receiver, writing into out. in must be non-nil.
func (in *NodeGroupIAMAddonPolicies) DeepCopyInto(out *NodeGroupIAMAddonPolicies) {
	*out = *in
	if in.ImageBuilder != nil {
		in, out := &in.ImageBuilder, &out.ImageBuilder
		*out = new(bool)
		**out = **in
	}
	if in.AutoScaler != nil {
		in, out := &in.AutoScaler, &out.AutoScaler
		*out = new(bool)
		**out = **in
	}
	if in.ExternalDNS != nil {
		in, out := &in.ExternalDNS, &out.ExternalDNS
		*out = new(bool)
		**out = **in
	}
	if in.CertManager != nil {
		in, out := &in.CertManager, &out.CertManager
		*out = new(bool)
		**out = **in
	}
	if in.AppMesh != nil {
		in, out := &in.AppMesh, &out.AppMesh
		*out = new(bool)
		**out = **in
	}
	if in.AppMeshPreview != nil {
		in, out := &in.AppMeshPreview, &out.AppMeshPreview
		*out = new(bool)
		**out = **in
	}
	if in.EBS != nil {
		in, out := &in.EBS, &out.EBS
		*out = new(bool)
		**out = **in
	}
	if in.FSX != nil {
		in, out := &in.FSX, &out.FSX
		*out = new(bool)
		**out = **in
	}
	if in.EFS != nil {
		in, out := &in.EFS, &out.EFS
		*out = new(bool)
		**out = **in
	}
	if in.ALBIngress != nil {
		in, out := &in.ALBIngress, &out.ALBIngress
		*out = new(bool)
		**out = **in
	}
	if in.XRay != nil {
		in, out := &in.XRay, &out.XRay
		*out = new(bool)
		**out = **in
	}
	if in.CloudWatch != nil {
		in, out := &in.CloudWatch, &out.CloudWatch
		*out = new(bool)
		**out = **in
	}
	return
}

// DeepCopy is an autogenerated deepcopy function, copying the receiver, creating a new NodeGroupIAMAddonPolicies.
func (in *NodeGroupIAMAddonPolicies) DeepCopy() *NodeGroupIAMAddonPolicies {
	if in == nil {
		return nil
	}
	out := new(NodeGroupIAMAddonPolicies)
	in.DeepCopyInto(out)
	return out
}

// DeepCopyInto is an autogenerated deepcopy function, copying the receiver, writing into out. in must be non-nil.
func (in *NodeGroupInstancesDistribution) DeepCopyInto(out *NodeGroupInstancesDistribution) {
	*out = *in
	if in.InstanceTypes != nil {
		in, out := &in.InstanceTypes, &out.InstanceTypes
		*out = make([]string, len(*in))
		copy(*out, *in)
	}
	if in.MaxPrice != nil {
		in, out := &in.MaxPrice, &out.MaxPrice
		*out = new(float64)
		**out = **in
	}
	if in.OnDemandBaseCapacity != nil {
		in, out := &in.OnDemandBaseCapacity, &out.OnDemandBaseCapacity
		*out = new(int)
		**out = **in
	}
	if in.OnDemandPercentageAboveBaseCapacity != nil {
		in, out := &in.OnDemandPercentageAboveBaseCapacity, &out.OnDemandPercentageAboveBaseCapacity
		*out = new(int)
		**out = **in
	}
	if in.SpotInstancePools != nil {
		in, out := &in.SpotInstancePools, &out.SpotInstancePools
		*out = new(int)
		**out = **in
	}
	if in.SpotAllocationStrategy != nil {
		in, out := &in.SpotAllocationStrategy, &out.SpotAllocationStrategy
		*out = new(string)
		**out = **in
	}
	return
}

// DeepCopy is an autogenerated deepcopy function, copying the receiver, creating a new NodeGroupInstancesDistribution.
func (in *NodeGroupInstancesDistribution) DeepCopy() *NodeGroupInstancesDistribution {
	if in == nil {
		return nil
	}
	out := new(NodeGroupInstancesDistribution)
	in.DeepCopyInto(out)
	return out
}

// DeepCopyInto is an autogenerated deepcopy function, copying the receiver, writing into out. in must be non-nil.
func (in *NodeGroupSGs) DeepCopyInto(out *NodeGroupSGs) {
	*out = *in
	if in.AttachIDs != nil {
		in, out := &in.AttachIDs, &out.AttachIDs
		*out = make([]string, len(*in))
		copy(*out, *in)
	}
	if in.WithShared != nil {
		in, out := &in.WithShared, &out.WithShared
		*out = new(bool)
		**out = **in
	}
	if in.WithLocal != nil {
		in, out := &in.WithLocal, &out.WithLocal
		*out = new(bool)
		**out = **in
	}
	return
}

// DeepCopy is an autogenerated deepcopy function, copying the receiver, creating a new NodeGroupSGs.
func (in *NodeGroupSGs) DeepCopy() *NodeGroupSGs {
	if in == nil {
		return nil
	}
	out := new(NodeGroupSGs)
	in.DeepCopyInto(out)
	return out
}

// DeepCopyInto is an autogenerated deepcopy function, copying the receiver, writing into out. in must be non-nil.
func (in *NodeGroupSSH) DeepCopyInto(out *NodeGroupSSH) {
	*out = *in
	if in.Allow != nil {
		in, out := &in.Allow, &out.Allow
		*out = new(bool)
		**out = **in
	}
	if in.PublicKeyPath != nil {
		in, out := &in.PublicKeyPath, &out.PublicKeyPath
		*out = new(string)
		**out = **in
	}
	if in.PublicKey != nil {
		in, out := &in.PublicKey, &out.PublicKey
		*out = new(string)
		**out = **in
	}
	if in.PublicKeyName != nil {
		in, out := &in.PublicKeyName, &out.PublicKeyName
		*out = new(string)
		**out = **in
	}
	if in.SourceSecurityGroupIDs != nil {
		in, out := &in.SourceSecurityGroupIDs, &out.SourceSecurityGroupIDs
		*out = make([]string, len(*in))
		copy(*out, *in)
	}
	return
}

// DeepCopy is an autogenerated deepcopy function, copying the receiver, creating a new NodeGroupSSH.
func (in *NodeGroupSSH) DeepCopy() *NodeGroupSSH {
	if in == nil {
		return nil
	}
	out := new(NodeGroupSSH)
	in.DeepCopyInto(out)
	return out
}

// DeepCopyInto is an autogenerated deepcopy function, copying the receiver, writing into out. in must be non-nil.
func (in *Operator) DeepCopyInto(out *Operator) {
	*out = *in
	if in.CommitOperatorManifests != nil {
		in, out := &in.CommitOperatorManifests, &out.CommitOperatorManifests
		*out = new(bool)
		**out = **in
	}
	if in.WithHelm != nil {
		in, out := &in.WithHelm, &out.WithHelm
		*out = new(bool)
		**out = **in
	}
	return
}

// DeepCopy is an autogenerated deepcopy function, copying the receiver, creating a new Operator.
func (in *Operator) DeepCopy() *Operator {
	if in == nil {
		return nil
	}
	out := new(Operator)
	in.DeepCopyInto(out)
	return out
}

// DeepCopyInto is an autogenerated deepcopy function, copying the receiver, writing into out. in must be non-nil.
func (in *PrivateCluster) DeepCopyInto(out *PrivateCluster) {
	*out = *in
	if in.AdditionalEndpointServices != nil {
		in, out := &in.AdditionalEndpointServices, &out.AdditionalEndpointServices
		*out = make([]string, len(*in))
		copy(*out, *in)
	}
	return
}

// DeepCopy is an autogenerated deepcopy function, copying the receiver, creating a new PrivateCluster.
func (in *PrivateCluster) DeepCopy() *PrivateCluster {
	if in == nil {
		return nil
	}
	out := new(PrivateCluster)
	in.DeepCopyInto(out)
	return out
}

// DeepCopyInto is an autogenerated deepcopy function, copying the receiver, writing into out. in must be non-nil.
func (in *Profile) DeepCopyInto(out *Profile) {
	*out = *in
	return
}

// DeepCopy is an autogenerated deepcopy function, copying the receiver, creating a new Profile.
func (in *Profile) DeepCopy() *Profile {
	if in == nil {
		return nil
	}
	out := new(Profile)
	in.DeepCopyInto(out)
	return out
}

// DeepCopyInto is an autogenerated deepcopy function, copying the receiver, writing into out. in must be non-nil.
func (in *ProviderConfig) DeepCopyInto(out *ProviderConfig) {
	*out = *in
	return
}

// DeepCopy is an autogenerated deepcopy function, copying the receiver, creating a new ProviderConfig.
func (in *ProviderConfig) DeepCopy() *ProviderConfig {
	if in == nil {
		return nil
	}
	out := new(ProviderConfig)
	in.DeepCopyInto(out)
	return out
}

// DeepCopyInto is an autogenerated deepcopy function, copying the receiver, writing into out. in must be non-nil.
func (in *Repo) DeepCopyInto(out *Repo) {
	*out = *in
	if in.Paths != nil {
		in, out := &in.Paths, &out.Paths
		*out = make([]string, len(*in))
		copy(*out, *in)
	}
	return
}

// DeepCopy is an autogenerated deepcopy function, copying the receiver, creating a new Repo.
func (in *Repo) DeepCopy() *Repo {
	if in == nil {
		return nil
	}
	out := new(Repo)
	in.DeepCopyInto(out)
	return out
}

// DeepCopyInto is an autogenerated deepcopy function, copying the receiver, writing into out. in must be non-nil.
func (in *ScalingConfig) DeepCopyInto(out *ScalingConfig) {
	*out = *in
	if in.DesiredCapacity != nil {
		in, out := &in.DesiredCapacity, &out.DesiredCapacity
		*out = new(int)
		**out = **in
	}
	if in.MinSize != nil {
		in, out := &in.MinSize, &out.MinSize
		*out = new(int)
		**out = **in
	}
	if in.MaxSize != nil {
		in, out := &in.MaxSize, &out.MaxSize
		*out = new(int)
		**out = **in
	}
	return
}

// DeepCopy is an autogenerated deepcopy function, copying the receiver, creating a new ScalingConfig.
func (in *ScalingConfig) DeepCopy() *ScalingConfig {
	if in == nil {
		return nil
	}
	out := new(ScalingConfig)
	in.DeepCopyInto(out)
	return out
}

// DeepCopyInto is an autogenerated deepcopy function, copying the receiver, writing into out. in must be non-nil.
func (in *SecretsEncryption) DeepCopyInto(out *SecretsEncryption) {
	*out = *in
	if in.KeyARN != nil {
		in, out := &in.KeyARN, &out.KeyARN
		*out = new(string)
		**out = **in
	}
	return
}

// DeepCopy is an autogenerated deepcopy function, copying the receiver, creating a new SecretsEncryption.
func (in *SecretsEncryption) DeepCopy() *SecretsEncryption {
	if in == nil {
		return nil
	}
	out := new(SecretsEncryption)
	in.DeepCopyInto(out)
	return out
}<|MERGE_RESOLUTION|>--- conflicted
+++ resolved
@@ -717,19 +717,6 @@
 			(*in)[i].DeepCopyInto(&(*out)[i])
 		}
 	}
-<<<<<<< HEAD
-	if in.ASGSuspendProcesses != nil {
-		in, out := &in.ASGSuspendProcesses, &out.ASGSuspendProcesses
-		*out = make([]string, len(*in))
-		copy(*out, *in)
-	}
-	if in.EBSOptimized != nil {
-		in, out := &in.EBSOptimized, &out.EBSOptimized
-		*out = new(bool)
-		**out = **in
-	}
-=======
->>>>>>> 292750fe
 	if in.CPUCredits != nil {
 		in, out := &in.CPUCredits, &out.CPUCredits
 		*out = new(string)
@@ -821,6 +808,11 @@
 		*out = new(NodeGroupSGs)
 		(*in).DeepCopyInto(*out)
 	}
+	if in.ASGSuspendProcesses != nil {
+		in, out := &in.ASGSuspendProcesses, &out.ASGSuspendProcesses
+		*out = make([]string, len(*in))
+		copy(*out, *in)
+	}
 	if in.EBSOptimized != nil {
 		in, out := &in.EBSOptimized, &out.EBSOptimized
 		*out = new(bool)
